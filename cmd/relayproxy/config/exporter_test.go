--- conflicted
+++ resolved
@@ -22,12 +22,9 @@
 		Meta                    map[string]string
 		ParquetCompressionCodec string
 		QueueURL                string
-<<<<<<< HEAD
-		OpenTel                 opentelemetryexporter.Settings
-=======
 		ProjectID               string
 		Topic                   string
->>>>>>> 7d03180c
+		OpenTel                 opentelemetryexporter.Settings
 	}
 	tests := []struct {
 		name     string
@@ -165,23 +162,41 @@
 			errValue: "invalid exporter: no \"queueUrl\" property found for kind \"sqs\"",
 		},
 		{
-<<<<<<< HEAD
-			name: "kind OpenTel with no creds",
-			fields: fields{
-				Kind:    "opentel",
-				OpenTel: opentelemetryexporter.Settings{OpentelSettings: opentelemetryexporter.OpenTelSettings{URI: "localhost"}},
-=======
 			name: "kind PubSub valid",
 			fields: fields{
 				Kind:      "pubsub",
 				ProjectID: "fake-project-id",
 				Topic:     "fake-topic",
->>>>>>> 7d03180c
-			},
-			wantErr: false,
-		},
-		{
-<<<<<<< HEAD
+			},
+			wantErr: false,
+		},
+		{
+			name: "kind PubSub without project id",
+			fields: fields{
+				Kind:  "pubsub",
+				Topic: "fake-topic",
+			},
+			wantErr:  true,
+			errValue: "invalid exporter: \"projectID\" and \"topic\" are required for kind \"pubsub\"",
+		},
+		{
+			name: "kind PubSub without topic",
+			fields: fields{
+				Kind:      "pubsub",
+				ProjectID: "fake-project-id",
+			},
+			wantErr:  true,
+			errValue: "invalid exporter: \"projectID\" and \"topic\" are required for kind \"pubsub\"",
+		},
+		{
+			name: "kind OpenTel with no creds",
+			fields: fields{
+				Kind:    "opentel",
+				OpenTel: opentelemetryexporter.Settings{OpentelSettings: opentelemetryexporter.OpenTelSettings{URI: "localhost"}},
+			},
+			wantErr: false,
+		},
+		{
 			name: "kind OpenTel with creds",
 			fields: fields{
 				Kind: "opentel",
@@ -201,24 +216,6 @@
 			},
 			wantErr:  true,
 			errValue: "invalid exporter: \"opentel.uri\" is required for kind \"opentel\"",
-=======
-			name: "kind PubSub without project id",
-			fields: fields{
-				Kind:  "pubsub",
-				Topic: "fake-topic",
-			},
-			wantErr:  true,
-			errValue: "invalid exporter: \"projectID\" and \"topic\" are required for kind \"pubsub\"",
-		},
-		{
-			name: "kind PubSub without topic",
-			fields: fields{
-				Kind:      "pubsub",
-				ProjectID: "fake-project-id",
-			},
-			wantErr:  true,
-			errValue: "invalid exporter: \"projectID\" and \"topic\" are required for kind \"pubsub\"",
->>>>>>> 7d03180c
 		},
 	}
 	for _, tt := range tests {
@@ -236,12 +233,9 @@
 				Meta:                    tt.fields.Meta,
 				ParquetCompressionCodec: tt.fields.ParquetCompressionCodec,
 				QueueURL:                tt.fields.QueueURL,
-<<<<<<< HEAD
-				OpenTel:                 tt.fields.OpenTel,
-=======
 				ProjectID:               tt.fields.ProjectID,
 				Topic:                   tt.fields.Topic,
->>>>>>> 7d03180c
+				OpenTel:                 tt.fields.OpenTel,
 			}
 			err := c.IsValid()
 			assert.Equal(t, tt.wantErr, err != nil)
