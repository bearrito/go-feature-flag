--- conflicted
+++ resolved
@@ -12,7 +12,6 @@
 // The parquet compression line is too long.
 // nolint:lll
 type ExporterConf struct {
-<<<<<<< HEAD
 	Kind                    ExporterKind                   `mapstructure:"kind" koanf:"kind"`
 	OutputDir               string                         `mapstructure:"outputDir" koanf:"outputdir"`
 	Format                  string                         `mapstructure:"format" koanf:"format"`
@@ -30,28 +29,9 @@
 	Headers                 map[string][]string            `mapstructure:"headers" koanf:"headers"`
 	QueueURL                string                         `mapstructure:"queueUrl" koanf:"queueurl"`
 	Kafka                   kafkaexporter.Settings         `mapstructure:"kafka" koanf:"kafka"`
-	OpenTel                 opentelemetryexporter.Settings `mapstructure:"opentel" koanf:"opentel"`
-=======
-	Kind                    ExporterKind           `mapstructure:"kind" koanf:"kind"`
-	OutputDir               string                 `mapstructure:"outputDir" koanf:"outputdir"`
-	Format                  string                 `mapstructure:"format" koanf:"format"`
-	Filename                string                 `mapstructure:"filename" koanf:"filename"`
-	CsvTemplate             string                 `mapstructure:"csvTemplate" koanf:"csvtemplate"`
-	Bucket                  string                 `mapstructure:"bucket" koanf:"bucket"`
-	Path                    string                 `mapstructure:"path" koanf:"path"`
-	EndpointURL             string                 `mapstructure:"endpointUrl" koanf:"endpointurl"`
-	Secret                  string                 `mapstructure:"secret" koanf:"secret"`
-	Meta                    map[string]string      `mapstructure:"meta" koanf:"meta"`
-	LogFormat               string                 `mapstructure:"logFormat" koanf:"logformat"`
-	FlushInterval           int64                  `mapstructure:"flushInterval" koanf:"flushinterval"`
-	MaxEventInMemory        int64                  `mapstructure:"maxEventInMemory" koanf:"maxeventinmemory"`
-	ParquetCompressionCodec string                 `mapstructure:"parquetCompressionCodec" koanf:"parquetcompressioncodec"`
-	Headers                 map[string][]string    `mapstructure:"headers" koanf:"headers"`
-	QueueURL                string                 `mapstructure:"queueUrl" koanf:"queueurl"`
-	Kafka                   kafkaexporter.Settings `mapstructure:"kafka" koanf:"kafka"`
 	ProjectID               string                 `mapstructure:"projectID" koanf:"projectid"`
 	Topic                   string                 `mapstructure:"topic" koanf:"topic"`
->>>>>>> 7d03180c
+	OpenTel                 opentelemetryexporter.Settings `mapstructure:"opentel" koanf:"opentel"`
 }
 
 func (c *ExporterConf) IsValid() error {
@@ -80,13 +60,12 @@
 		return fmt.Errorf("invalid exporter: \"kakfa.topic\" and \"kafka.addresses\" are required for kind \"%s\"", c.Kind)
 	}
 
-<<<<<<< HEAD
+	if c.Kind == PubSubExporter && (c.ProjectID == "" || c.Topic == "") {
+		return fmt.Errorf("invalid exporter: \"projectID\" and \"topic\" are required for kind \"%s\"", c.Kind)
+	}
+
 	if c.Kind == OpenTelExporter && (c.OpenTel.OpentelSettings.URI == "") {
 		return fmt.Errorf("invalid exporter: \"opentel.uri\" is required for kind \"%s\"", c.Kind)
-=======
-	if c.Kind == PubSubExporter && (c.ProjectID == "" || c.Topic == "") {
-		return fmt.Errorf("invalid exporter: \"projectID\" and \"topic\" are required for kind \"%s\"", c.Kind)
->>>>>>> 7d03180c
 	}
 
 	return nil
@@ -102,23 +81,15 @@
 	GoogleStorageExporter ExporterKind = "googleStorage"
 	SQSExporter           ExporterKind = "sqs"
 	KafkaExporter         ExporterKind = "kafka"
-<<<<<<< HEAD
+	PubSubExporter        ExporterKind = "pubsub"
 	OpenTelExporter       ExporterKind = "opentel"
-=======
-	PubSubExporter        ExporterKind = "pubsub"
->>>>>>> 7d03180c
 )
 
 // IsValid is checking if the value is part of the enum
 func (r ExporterKind) IsValid() error {
 	switch r {
-<<<<<<< HEAD
-	case FileExporter, WebhookExporter, LogExporter, S3Exporter,
-		GoogleStorageExporter, SQSExporter, KafkaExporter, OpenTelExporter:
-=======
 	case FileExporter, WebhookExporter, LogExporter, S3Exporter, GoogleStorageExporter, SQSExporter, KafkaExporter,
-		PubSubExporter:
->>>>>>> 7d03180c
+		OpenTelExporter, PubSubExporter:
 		return nil
 	}
 	return fmt.Errorf("invalid exporter: kind \"%s\" is not supported", r)
